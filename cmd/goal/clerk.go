// Copyright (C) 2019 Algorand, Inc.
// This file is part of go-algorand
//
// go-algorand is free software: you can redistribute it and/or modify
// it under the terms of the GNU Affero General Public License as
// published by the Free Software Foundation, either version 3 of the
// License, or (at your option) any later version.
//
// go-algorand is distributed in the hope that it will be useful,
// but WITHOUT ANY WARRANTY; without even the implied warranty of
// MERCHANTABILITY or FITNESS FOR A PARTICULAR PURPOSE.  See the
// GNU Affero General Public License for more details.
//
// You should have received a copy of the GNU Affero General Public License
// along with go-algorand.  If not, see <https://www.gnu.org/licenses/>.

package main

import (
	"encoding/base64"
	"fmt"
	"io"
	"io/ioutil"
	"os"

	"github.com/algorand/go-algorand/crypto"
	"github.com/algorand/go-algorand/data/basics"
	"github.com/algorand/go-algorand/data/transactions"
	"github.com/algorand/go-algorand/data/transactions/logic"
	"github.com/algorand/go-algorand/libgoal"
	"github.com/algorand/go-algorand/protocol"

	"github.com/spf13/cobra"
)

var (
	toAddress       string
	account         string
	amount          uint64
	fee             uint64
	firstValid      uint64
	lastValid       uint64
	txFilename      string
	outFilename     string
	rejectsFilename string
	noteBase64      string
	noteText        string
	sign            bool
	closeToAddress  string
	noWaitAfterSend bool
	noProgramOutput bool
	signProgram     bool
	programSource   string
	argB64Strings   []string
	disassesmble    bool
	progByteFile    string
	logicSigFile    string
)

func init() {
	clerkCmd.AddCommand(sendCmd)
	clerkCmd.AddCommand(rawsendCmd)
	clerkCmd.AddCommand(inspectCmd)
	clerkCmd.AddCommand(signCmd)
	clerkCmd.AddCommand(compileCmd)

	// Wallet to be used for the clerk operation
	clerkCmd.PersistentFlags().StringVarP(&walletName, "wallet", "w", "", "Set the wallet to be used for the selected operation")

	// send flags
	sendCmd.Flags().StringVarP(&account, "from", "f", "", "Account address to send the money from (If not specified, uses default account)")
	sendCmd.Flags().StringVarP(&toAddress, "to", "t", "", "Address to send to money to (required)")
	sendCmd.Flags().Uint64VarP(&amount, "amount", "a", 0, "The amount to be transferred (required), in microAlgos")
	sendCmd.Flags().Uint64Var(&fee, "fee", 0, "The transaction fee (automatically determined by default), in microAlgos")
	sendCmd.Flags().Uint64Var(&firstValid, "firstvalid", 0, "The first round where the transaction may be committed to the ledger")
	sendCmd.Flags().Uint64Var(&lastValid, "lastvalid", 0, "The last round where the transaction may be committed to the ledger")
	sendCmd.Flags().StringVar(&noteBase64, "noteb64", "", "Note (URL-base64 encoded)")
	sendCmd.Flags().StringVarP(&noteText, "note", "n", "", "Note text (ignored if --noteb64 used also)")
	sendCmd.Flags().StringVarP(&txFilename, "out", "o", "", "Dump an unsigned tx to the given file. In order to dump a signed transaction, pass -s")
	sendCmd.Flags().BoolVarP(&sign, "sign", "s", false, "Use with -o to indicate that the dumped transaction should be signed")
	sendCmd.Flags().StringVarP(&closeToAddress, "close-to", "c", "", "Close account and send remainder to this address")
	sendCmd.Flags().BoolVarP(&noWaitAfterSend, "no-wait", "N", false, "Don't wait for transaction to commit")
	sendCmd.Flags().StringVarP(&programSource, "from-program", "F", "", "Program source to use as account logic")
	sendCmd.Flags().StringVarP(&progByteFile, "from-program-bytes", "P", "", "Program binary to use as account logic")
	sendCmd.Flags().StringSliceVar(&argB64Strings, "argb64", nil, "base64 encoded args to pass to transaction logic")

	sendCmd.MarkFlagRequired("to")
	sendCmd.MarkFlagRequired("amount")

	// rawsend flags
	rawsendCmd.Flags().StringVarP(&txFilename, "filename", "f", "", "Filename of file containing raw transactions")
	rawsendCmd.Flags().StringVarP(&rejectsFilename, "rejects", "r", "", "Filename for writing rejects to (default is txFilename.rej)")
	rawsendCmd.Flags().BoolVarP(&noWaitAfterSend, "no-wait", "N", false, "Don't wait for transactions to commit")
	rawsendCmd.MarkFlagRequired("filename")

	signCmd.Flags().StringVarP(&txFilename, "infile", "i", "", "Partially-signed transaction file to add signature to")
	signCmd.Flags().StringVarP(&outFilename, "outfile", "o", "", "Filename for writing the signed transaction")
	signCmd.Flags().StringVarP(&programSource, "program", "p", "", "Program source to use as account logic")
	signCmd.Flags().StringVarP(&logicSigFile, "logic-sig", "L", "", "LogicSig to apply to transaction")
	signCmd.Flags().StringSliceVar(&argB64Strings, "argb64", nil, "base64 encoded args to pass to transaction logic")
	signCmd.MarkFlagRequired("infile")
	signCmd.MarkFlagRequired("outfile")

	compileCmd.Flags().BoolVarP(&disassesmble, "disassemble", "D", false, "disassemble a compiled program")
	compileCmd.Flags().BoolVarP(&noProgramOutput, "no-out", "n", false, "don't write contract program binary")
	compileCmd.Flags().BoolVarP(&signProgram, "sign", "s", false, "sign program, output is a binary signed LogicSig record")
	compileCmd.Flags().StringVarP(&outFilename, "outfile", "o", "", "Filename to write program bytes or signed LogicSig to")
	compileCmd.Flags().StringVarP(&account, "account", "a", "", "Account address to sign the program (If not specified, uses default account)")
}

var clerkCmd = &cobra.Command{
	Use:   "clerk",
	Short: "Provides the tools to control transactions ",
	Long:  `Collection of commands to support the mangement of transaction information.`,
	Args:  validateNoPosArgsFn,
	Run: func(cmd *cobra.Command, args []string) {
		//If no arguments passed, we should fallback to help
		cmd.HelpFunc()(cmd, args)
	},
}

func waitForCommit(client libgoal.Client, txid string) error {
	// Get current round information
	stat, err := client.Status()
	if err != nil {
		return fmt.Errorf(errorRequestFail, err)
	}

	for {
		// Check if we know about the transaction yet
		txn, err := client.PendingTransactionInformation(txid)
		if err != nil {
			return fmt.Errorf(errorRequestFail, err)
		}

		if txn.ConfirmedRound > 0 {
			reportInfof(infoTxCommitted, txid, txn.ConfirmedRound)
			break
		}

		if txn.PoolError != "" {
			return fmt.Errorf(txPoolError, txid, txn.PoolError)
		}

		reportInfof(infoTxPending, txid, stat.LastRound)
		stat, err = client.WaitForRound(stat.LastRound + 1)
		if err != nil {
			return fmt.Errorf(errorRequestFail, err)
		}
	}

	return nil
}

func writeTxnToFile(client libgoal.Client, signTx bool, dataDir string, walletName string, tx transactions.Transaction, filename string) error {
	var err error
	var stxn transactions.SignedTxn
	if signTx {
		// Sign the transaction
		wh, pw := ensureWalletHandleMaybePassword(dataDir, walletName, true)
		stxn, err = client.SignTransactionWithWallet(wh, pw, tx)
		if err != nil {
			return err
		}
	} else {
		// Wrap in a transactions.SignedTxn with an empty sig.
		// This way protocol.Encode will encode the transaction type
		stxn, err = transactions.AssembleSignedTxn(tx, crypto.Signature{}, crypto.MultisigSig{})
		if err != nil {
			return err
		}

		stxn = populateBlankMultisig(client, dataDir, walletName, stxn)
	}

	// Write the SignedTxn to the output file
	return writeFile(filename, protocol.Encode(stxn), 0600)
}

<<<<<<< HEAD
func getProgramArgs() [][]byte {
	if len(argB64Strings) == 0 {
		return nil
	}
	programArgs := make([][]byte, len(argB64Strings))
	for i, argstr := range argB64Strings {
		if argstr == "" {
			programArgs[i] = []byte{}
			continue
		}
		var err error
		programArgs[i], err = base64.StdEncoding.DecodeString(argstr)
		if err != nil {
			reportErrorf("arg[%d] decode error: %s", i, err)
		}
	}
	return programArgs
=======
func parseNoteField(cmd *cobra.Command) []byte {
	if cmd.Flags().Changed("noteb64") {
		noteBytes, err := base64.StdEncoding.DecodeString(noteBase64)
		if err != nil {
			reportErrorf(malformedNote, noteBase64, err)
		}
		return noteBytes
	}

	if cmd.Flags().Changed("note") {
		return []byte(noteText)
	}

	// Make sure that back-to-back, similar transactions will have a different txid
	noteBytes := make([]byte, 8)
	crypto.RandBytes(noteBytes[:])
	return noteBytes
>>>>>>> b14b17bf
}

var sendCmd = &cobra.Command{
	Use:   "send",
	Short: "Send money to an address",
	Long:  `Send money from one account to another. Note: by default, the money will be withdrawn from the default account. Creates a transaction sending amount tokens from fromAddr to toAddr. If the optional --fee is not provided, the transaction will use the recommended amount. If the optional --firstvalid and --lastvalid are provided, the transaction will only be valid from round firstValid to round lastValid. If broadcast of the transaction is successful, the transaction ID will be returned.`,
	Args:  validateNoPosArgsFn,
	Run: func(cmd *cobra.Command, args []string) {
		// -s is invalid without -o
		if txFilename == "" && sign {
			reportErrorln(soFlagError)
		}

		dataDir := ensureSingleDataDir()
		accountList := makeAccountsList(dataDir)

		var fromAddressResolved string
		var program []byte = nil
		var programArgs [][]byte = nil
		var err error
		if progByteFile != "" {
			if programSource != "" {
				reportErrorln("should not have both --from-program/-F and --from-program-bytes/-P")
			}
			program, err = readFile(progByteFile)
			if err != nil {
				reportErrorf("%s: %s", progByteFile, err)
			}
		} else if programSource != "" {
			program = assembleFile(programSource)
		}
		if program != nil {
			ph := transactions.HashProgram(program)
			pha := basics.Address(ph)
			fromAddressResolved = pha.String()
			programArgs = getProgramArgs()
		} else {
			// Check if from was specified, else use default
			if account == "" {
				account = accountList.getDefaultAccount()
			}

			// Resolving friendly names
			fromAddressResolved = accountList.getAddressByName(account)
		}
		toAddressResolved := accountList.getAddressByName(toAddress)

		// Parse notes field
<<<<<<< HEAD
		var noteBytes []byte
		if cmd.Flags().Changed("noteb64") {
			noteBytes, err = base64.StdEncoding.DecodeString(noteBase64)
			if err != nil {
				reportErrorf(malformedNote, noteBase64, err)
			}
		} else if cmd.Flags().Changed("note") {
			noteBytes = []byte(noteText)
		} else {
			// Make sure that back-to-back, similar transactions will have a different txid
			noteBytes = make([]byte, 8)
			crypto.RandBytes(noteBytes[:])
		}
=======
		noteBytes := parseNoteField(cmd)
>>>>>>> b14b17bf

		// If closing an account, resolve that address as well
		var closeToAddressResolved string
		if closeToAddress != "" {
			closeToAddressResolved = accountList.getAddressByName(closeToAddress)
		}

		client := ensureFullClient(dataDir)
		payment, err := client.ConstructPayment(fromAddressResolved, toAddressResolved, fee, amount, noteBytes, closeToAddressResolved, basics.Round(firstValid), basics.Round(lastValid))
		if err != nil {
			reportErrorf(errorConstructingTX, err)
		}
		var stx transactions.SignedTxn
		if program != nil {
			stx = transactions.SignedTxn{
				Txn: payment,
				Lsig: transactions.LogicSig{
					Logic: program,
					Args:  programArgs,
				},
			}
		} else if sign || txFilename == "" {
			wh, pw := ensureWalletHandleMaybePassword(dataDir, walletName, true)
			stx, err = client.SignTransactionWithWallet(wh, pw, payment)
			if err != nil {
				reportErrorf(errorSigningTX, err)
			}
		} else {
			stx = transactions.SignedTxn{
				Txn: payment,
			}
			stx = populateBlankMultisig(client, dataDir, walletName, stx)
		}
		if txFilename == "" {
			// Sign and broadcast the tx
			txid, err := client.BroadcastTransaction(stx)

			if err != nil {
				reportErrorf(errorBroadcastingTX, err)
			}

			// update information from Transaction
			fee = stx.Txn.Fee.Raw

			// Report tx details to user
			reportInfof(infoTxIssued, amount, fromAddressResolved, toAddressResolved, txid, fee)

			if !noWaitAfterSend {
				err = waitForCommit(client, txid)
				if err != nil {
					reportErrorf(err.Error())
				}
			}
		} else {
			err = writeFile(txFilename, protocol.Encode(stx), 0600)
			if err != nil {
				reportErrorf(err.Error())
			}
		}
	},
}

var rawsendCmd = &cobra.Command{
	Use:   "rawsend",
	Short: "Send raw transactions",
	Long:  `Send raw transactions.  The transactions must be stored in a file, encoded using msgpack as transactions.SignedTxn. Multiple transactions can be concatenated together in a file.`,
	Args:  validateNoPosArgsFn,
	Run: func(cmd *cobra.Command, args []string) {
		if rejectsFilename == "" {
			rejectsFilename = txFilename + ".rej"
		}

		data, err := readFile(txFilename)
		if err != nil {
			reportErrorf(fileReadError, txFilename, err)
		}

		dec := protocol.NewDecoderBytes(data)
		client := ensureAlgodClient(ensureSingleDataDir())

		txns := make(map[transactions.Txid]transactions.SignedTxn)
		for {
			var txn transactions.SignedTxn
			err = dec.Decode(&txn)
			if err == io.EOF {
				break
			}
			if err != nil {
				reportErrorf(txDecodeError, txFilename, err)
			}

			_, present := txns[txn.ID()]
			if present {
				reportErrorf(txDupError, txn.ID().String(), txFilename)
			}

			txns[txn.ID()] = txn
		}

		txnErrors := make(map[transactions.Txid]string)
		pendingTxns := make(map[transactions.Txid]string)
		for txid, txn := range txns {
			// Broadcast the transaction
			txidStr, err := client.BroadcastTransaction(txn)
			if err != nil {
				txnErrors[txid] = err.Error()
				reportWarnf(errorBroadcastingTX, err)
				continue
			}

			reportInfof(infoRawTxIssued, txidStr)
			pendingTxns[txid] = txidStr
		}

		if noWaitAfterSend {
			return
		}

		// Get current round information
		stat, err := client.Status()
		if err != nil {
			reportErrorf(errorRequestFail, err)
		}

		for txid, txidStr := range pendingTxns {
			for {
				// Check if we know about the transaction yet
				txn, err := client.PendingTransactionInformation(txidStr)
				if err != nil {
					txnErrors[txid] = err.Error()
					reportWarnf(errorRequestFail, err)
					continue
				}

				if txn.ConfirmedRound > 0 {
					reportInfof(infoTxCommitted, txidStr, txn.ConfirmedRound)
					break
				}

				if txn.PoolError != "" {
					txnErrors[txid] = txn.PoolError
					reportWarnf(txPoolError, txidStr, txn.PoolError)
					continue
				}

				reportInfof(infoTxPending, txidStr, stat.LastRound)
				stat, err = client.WaitForRound(stat.LastRound + 1)
				if err != nil {
					reportErrorf(errorRequestFail, err)
				}
			}
		}

		if len(txnErrors) > 0 {
			fmt.Printf("Encountered errors in sending %d transactions:\n", len(txnErrors))

			var rejectsData []byte
			for txid, errmsg := range txnErrors {
				fmt.Printf("  %s: %s\n", txid, errmsg)
				rejectsData = append(rejectsData, protocol.Encode(txns[txid])...)
			}

			f, err := os.OpenFile(rejectsFilename, os.O_WRONLY|os.O_CREATE|os.O_EXCL, 0666)
			if err != nil {
				reportErrorf(fileWriteError, rejectsFilename, err.Error())
			}
			_, err = f.Write(rejectsData)
			if err != nil {
				reportErrorf(fileWriteError, rejectsFilename, err.Error())
			}
			f.Close()
			fmt.Printf("Rejected transactions written to %s\n", rejectsFilename)

			os.Exit(1)
		}
	},
}

var inspectCmd = &cobra.Command{
	Use:   "inspect",
	Short: "print a transaction file",
	Run: func(cmd *cobra.Command, args []string) {
		for _, txFilename := range args {
			data, err := readFile(txFilename)
			if err != nil {
				reportErrorf(fileReadError, txFilename, err)
			}

			dec := protocol.NewDecoderBytes(data)
			count := 0
			for {
				var txn transactions.SignedTxn
				err = dec.Decode(&txn)
				if err == io.EOF {
					break
				}
				if err != nil {
					reportErrorf(txDecodeError, txFilename, err)
				}
				sti, err := inspectTxn(txn)
				if err != nil {
					reportErrorf(txDecodeError, txFilename, err)
				}
				fmt.Printf("%s[%d]\n%s\n\n", txFilename, count, string(protocol.EncodeJSON(sti)))
				count++
			}
		}
	},
}

var signCmd = &cobra.Command{
	Use:   "sign -i INFILE -o OUTFILE",
	Short: "Sign a transaction file",
	Long:  `Sign the passed transaction file, which may contain one or more transactions. If the infile and the outfile are the same, this overwrites the file with the new, signed data.`,
	Args:  validateNoPosArgsFn,
	Run: func(cmd *cobra.Command, _ []string) {
		data, err := readFile(txFilename)
		if err != nil {
			reportErrorf(fileReadError, txFilename, err)
		}

		var lsig transactions.LogicSig

		var client libgoal.Client
		var wh []byte
		var pw []byte

		if programSource != "" {
			if logicSigFile != "" {
				reportErrorln("goal clerk sign should have at most one of --program/-p or --logic-sig/-L")
			}
			lsig.Logic = assembleFile(programSource)
			lsig.Args = getProgramArgs()
		} else if logicSigFile != "" {
			lsigBytes, err := readFile(logicSigFile)
			if err != nil {
				reportErrorf("%s: read failed, %s", logicSigFile, err)
			}
			err = protocol.Decode(lsigBytes, &lsig)
			if err != nil {
				reportErrorf("%s: decode failed, %s", logicSigFile, err)
			}
			lsig.Args = getProgramArgs()
		}
		if lsig.Logic == nil {
			// sign the usual way
			dataDir := ensureSingleDataDir()
			client = ensureKmdClient(dataDir)
			wh, pw = ensureWalletHandleMaybePassword(dataDir, walletName, true)
		}

		var outData []byte
		dec := protocol.NewDecoderBytes(data)
		count := 0
		for {
			// transaction file comes in as a SignedTxn with no signature
			var unsignedTxn transactions.SignedTxn
			err = dec.Decode(&unsignedTxn)
			if err == io.EOF {
				break
			}
			if err != nil {
				reportErrorf(txDecodeError, txFilename, err)
			}

			var signedTxn transactions.SignedTxn
			if lsig.Logic != nil {
				err = lsig.Verify(&unsignedTxn.Txn)
				if err != nil {
					reportErrorf("%s: txn[%d] error %s", txFilename, count, err)
				}
				signedTxn.Txn = unsignedTxn.Txn
				signedTxn.Lsig = lsig
			} else {
				// sign the usual way
				signedTxn, err = client.SignTransactionWithWallet(wh, pw, unsignedTxn.Txn)
				if err != nil {
					reportErrorf(errorSigningTX, err)
				}
			}

			outData = append(outData, protocol.Encode(signedTxn)...)
			count++
		}
		err = writeFile(outFilename, outData, 0600)
		if err != nil {
			reportErrorf(fileWriteError, outFilename, err)
		}
	},
}

func assembleFile(fname string) (program []byte) {
	text, err := readFile(fname)
	if err != nil {
		reportErrorf("%s: %s\n", fname, err)
	}
	program, err = logic.AssembleString(string(text))
	if err != nil {
		reportErrorf("%s: %s\n", fname, err)
	}
	return program
}

func disassembleFile(fname, outname string) {
	program, err := readFile(fname)
	if err != nil {
		reportErrorf("%s: %s\n", fname, err)
	}
	// try parsing it as a msgpack LogicSig
	var lsig transactions.LogicSig
	err = protocol.Decode(program, &lsig)
	extra := ""
	if err == nil {
		// success, extract program to disassemble
		program = lsig.Logic
		if lsig.Sig != (crypto.Signature{}) || (!lsig.Msig.Blank()) || len(lsig.Args) > 0 {
			nologic := lsig
			nologic.Logic = nil
			ilsig := lsigToInspect(nologic)
			extra = "LogicSig: " + string(protocol.EncodeJSON(ilsig))
		}
	}
	text, err := logic.Disassemble(program)
	if err != nil {
		reportErrorf("%s: %s\n", fname, err)
	}
	if extra != "" {
		text = text + extra + "\n"
	}
	if outname == "" {
		os.Stdout.Write([]byte(text))
	} else {
		err = ioutil.WriteFile(outname, []byte(text), 0666)
		if err != nil {
			reportErrorf("%s: %s\n", outname, err)
		}
	}
}

var compileCmd = &cobra.Command{
	Use:   "compile",
	Short: "compile a contract program",
	Long:  "compile a contract program, report it's address",
	Run: func(cmd *cobra.Command, args []string) {
		for _, fname := range args {
			if disassesmble {
				disassembleFile(fname, outFilename)
				continue
			}
			program := assembleFile(fname)
			outblob := program
			outname := outFilename
			if outname == "" {
				outname = fmt.Sprintf("%s.tok", fname)
			}
			if signProgram {
				dataDir := ensureSingleDataDir()
				accountList := makeAccountsList(dataDir)
				client := ensureKmdClient(dataDir)
				wh, pw := ensureWalletHandleMaybePassword(dataDir, walletName, true)

				// Check if from was specified, else use default
				if account == "" {
					account = accountList.getDefaultAccount()
					fmt.Printf("will use default account: %v\n", account)
				}
				signingAddressResolved := accountList.getAddressByName(account)

				signature, err := client.SignProgramWithWallet(wh, pw, signingAddressResolved, program)
				if err != nil {
					reportErrorf(errorSigningTX, err)
				}
				ls := transactions.LogicSig{Logic: program, Sig: signature}
				outblob = protocol.Encode(ls)
			}
			if !noProgramOutput {
				fout, err := os.Create(outname)
				if err != nil {
					reportErrorf("%s: %s\n", outname, err)
				}
				_, err = fout.Write(outblob)
				if err != nil {
					reportErrorf("%s: %s\n", outname, err)
				}
				err = fout.Close()
				if err != nil {
					reportErrorf("%s: %s\n", outname, err)
				}
			}
			if !signProgram {
				pd := transactions.HashProgram(program)
				addr := basics.Address(pd)
				fmt.Printf("%s: %s\n", fname, addr.String())
			}
		}
	},
}<|MERGE_RESOLUTION|>--- conflicted
+++ resolved
@@ -177,7 +177,6 @@
 	return writeFile(filename, protocol.Encode(stxn), 0600)
 }
 
-<<<<<<< HEAD
 func getProgramArgs() [][]byte {
 	if len(argB64Strings) == 0 {
 		return nil
@@ -195,7 +194,8 @@
 		}
 	}
 	return programArgs
-=======
+}
+
 func parseNoteField(cmd *cobra.Command) []byte {
 	if cmd.Flags().Changed("noteb64") {
 		noteBytes, err := base64.StdEncoding.DecodeString(noteBase64)
@@ -213,7 +213,6 @@
 	noteBytes := make([]byte, 8)
 	crypto.RandBytes(noteBytes[:])
 	return noteBytes
->>>>>>> b14b17bf
 }
 
 var sendCmd = &cobra.Command{
@@ -262,23 +261,7 @@
 		toAddressResolved := accountList.getAddressByName(toAddress)
 
 		// Parse notes field
-<<<<<<< HEAD
-		var noteBytes []byte
-		if cmd.Flags().Changed("noteb64") {
-			noteBytes, err = base64.StdEncoding.DecodeString(noteBase64)
-			if err != nil {
-				reportErrorf(malformedNote, noteBase64, err)
-			}
-		} else if cmd.Flags().Changed("note") {
-			noteBytes = []byte(noteText)
-		} else {
-			// Make sure that back-to-back, similar transactions will have a different txid
-			noteBytes = make([]byte, 8)
-			crypto.RandBytes(noteBytes[:])
-		}
-=======
 		noteBytes := parseNoteField(cmd)
->>>>>>> b14b17bf
 
 		// If closing an account, resolve that address as well
 		var closeToAddressResolved string
