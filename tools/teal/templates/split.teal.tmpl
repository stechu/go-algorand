--- conflicted
+++ resolved
@@ -5,13 +5,8 @@
 // split, or single transaction, for closing the account.
 //
 // Withdrawals from this account are allowed as a group transaction which
-<<<<<<< HEAD
-// sends TMPL_RCV1 exactly TMPL_RATN / TMPL_RATD times the sum of amounts
-// across both transactions.  At least TMPL_MINPAY must be sent to TMPL_RCV1.
-=======
 // sends TMPL_RCV1 and TMPL_RCV2 amounts with exactly the ratio of
 // TMPL_RATN/TMPL_RATD.  At least TMPL_MINPAY must be sent to TMPL_RCV1.
->>>>>>> 3de679e4
 // (CloseRemainderTo must be zero.)
 //
 // After TMPL_TIMEOUT passes, all funds can be refunded to TMPL_OWN.
